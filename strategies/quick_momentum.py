--- conflicted
+++ resolved
@@ -62,19 +62,11 @@
     def get_data(self):
         """extract the data"""
         ongoing_assets = self.broker.get_ongoing_assets()
-<<<<<<< HEAD
-        assets = self.pricing_data.get_tradable_assets(easy_to_borrow=True)
-        symbols = [a for a in assets if a not in (ongoing_assets + self.blacklist)]
-        length = 4 * 24
-        momentums = self.pricing_data.get_assets_momentum(symbols, time_unit='15Min', length=length, momentum_length=length)
-        return momentums
-=======
         assets = self.broker.get_tradable_assets()
         symbols = [a for a in assets if a not in (ongoing_assets + self.blacklist)]
         length = 4 * 24 + 1
         symbols_df = self.pricing_data.get_assets_momentum(symbols, time_unit='15Min', length=length, momentum_length=length-1)
         return symbols_df
->>>>>>> 2429425e
 
     def select_assets(self, data, increase_target):
         """Select the assets for which orders are going to be placed"""
