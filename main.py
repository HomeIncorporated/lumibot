--- conflicted
+++ resolved
@@ -3,11 +3,8 @@
 from datetime import datetime
 import pandas as pd
 from time import perf_counter, time
-<<<<<<< HEAD
+import pytz
 from finta import TA
-=======
-import pytz
->>>>>>> a75f1acc
 
 from credentials import AlpacaConfig
 from lumibot.backtesting import YahooDataBacktesting, PandasDataBacktesting
@@ -29,10 +26,6 @@
 # Global parameters
 debug = True
 budget = 40000
-<<<<<<< HEAD
-backtesting_start = datetime(2020, 1, 10)
-backtesting_end = datetime(2020, 1, 21)
-=======
 
 # Time zone aware
 # tz = pytz.timezone("America/New_York")
@@ -44,7 +37,6 @@
 backtesting_end = datetime(2020, 12, 31)
 
 
->>>>>>> a75f1acc
 logfile = "logs/test.log"
 
 # Trading objects
