README
-------

This library is covered by the MIT license for open sourced software which can be found here: https://github.com/Lumiwealth/lumibot/blob/master/LICENSE

# Quickstart

Currently Alpaca and Interactive Brokers are available as a brokerage services. This 
quickstart is about using Alpaca services. After the quickstart will be instructions 
specific to Interactive Brokers.

1) Install the package on your computer
```shell
pip install lumibot
```
2) Create an alpaca paper trading account: https://app.alpaca.markets/paper/dashboard/overview
3) Copy your API_KEY and API_SECRET from alpaca dashboard 
   and create a credentials.py file in the root directory of this project with the following class:
```python
class AlpacaConfig:
    API_KEY = "YOUR ALPACA API KEY"
    API_SECRET = "YOUR ALPACA API SECRET"
```
```API_KEY``` and ```API_SECRET``` are obtained from alpaca paper trading dashboard: https://app.alpaca.markets/paper/dashboard/overview

4) Create your own strategy class (See strategy section) e.g. ```class MyStrategy(Startegy)```
or import an example from our libraries
   
```python
from lumibot.strategies.examples import Momentum
```

5) Create another file meant to be the entrypoint of your code e.g. main.py
6) import the following modules in your main.py:
```python
# importing the trader class
from lumibot.traders import Trader
# importing the alpaca broker class
from lumibot.brokers import Alpaca
# importing the credential class created in step 2
from credentials import AlpacaConfig
# importing the strategy class created in step 3
from lumibot.strategies.examples import Momentum
```
7) In your main.py, define variables for the budget allocated to your strategy. 
   Additionally, define the destination of the logfile.
```python
budget = 40000
logfile = "logs/test.log"
```
8) Instantiate the ```Trader``` class and the ```Alpaca``` class like so:
```python
trader = Trader(logfile=logfile)
broker = Alpaca(AlpacaConfig)
```
The ```Alpaca``` broker class needs your credentials created in step 3 to loging to your paper trading account.

9) Instantiate your strategy class like so:
```python
strategy = Momentum(name="momentum", budget=budget, broker=broker)
```
10) Register the strategy within the trader
```python
trader.add_strategy(strategy)
```
11) Run the trader
```python
trader.run_all()
```

Below an example of main.py:
```python
# main.py
from lumibot.traders import Trader
from lumibot.brokers import Alpaca
from lumibot.strategies.examples import Momentum
from credentials import AlpacaConfig

budget = 40000
logfile = "logs/test.log"

trader = Trader(logfile=logfile)
broker = Alpaca(AlpacaConfig)

strategy = Momentum(name="momentum", budget=budget, broker=broker)
trader.add_strategy(strategy)
trader.run_all()
```

# Interactive Brokers

To trade in your interactive brokers account, you must install Trader Workstation 
(or Gateway). Instructions for installation can be found [here](https://interactivebrokers.github.io/tws-api/initial_setup.html).

Once installed, navigate in Trader Workstation to `File/Global Configuration/ then 
API/Settings` The key settings required to trade using Lumibot are: 
  - Enable ActiveX and Socket Clients
  - Disable Read-Only API
  - Socket port `7496` for live trading, `7497` for paper account trading. 
    > It is highly recommended to thoroughly test your algorithm in paper trading mode 
    before trading live.
  - Master API Client ID: You can find in the Trader Workstation by going to File -> Global Configurations -> API -> Settings, then looking for "Master API client ID". This can be any number you choose up to 999. You will use 
    this in your configuration file to log in.

Set up your `credentials.py` file as follows: 
    
    class InteractiveBrokersConfig:
        SOCKET_PORT = 7497 
        CLIENT_ID = "your Master API Client ID three digit number"
        IP = "127.0.0.1"

Set up your entry point file as above, except using Interactive Brokers. Here is an 
example of a completed file: 

```python
# main.py
from lumibot.traders import Trader
from lumibot.brokers import InteractiveBrokers
from lumibot.strategies.examples import Strangle 
from credentials import InteractiveBrokersConfig

budget = 40000
logfile = "logs/test.log"

trader = Trader(logfile=logfile)
interactive_brokers = InteractiveBrokers(InteractiveBrokersConfig)

strategy = Strangle(name="option", budget=budget, broker=interactive_brokers)
trader.add_strategy(strategy)
trader.run_all()
```

You can also see the file `simple_start_ib.py` for a working bot

# Backtesting

You can also run backtests very easily on your strategies, you do not have to 
modify anything in your strategies. (Intraday and options backtests are not available at this time.)
Simply call the `backtest()` function on your strategy class. You will also have the 
details of your backtest (the portfolio value each day, unspent money, etc) 
put into a CSV file in the location of `stats_file`.

```python
from lumibot.backtesting import YahooDataBacktesting
from my_strategy import MyStrategy

from datetime import datetime

# Pick the dates that you want to start and end your backtest
# and the allocated budget
backtesting_start = datetime(2020, 1, 1)
backtesting_end = datetime(2020, 12, 31)
budget = 100000

# Run the backtest
stats_file = "logs/my_strategy_backtest.csv"
MyStrategy.backtest(
    "my_strategy",
    budget,
    YahooDataBacktesting,
    backtesting_start,
    backtesting_end,
    stats_file=stats_file,
)
```

## Example Strategies

Lumibot provides a set of several example strategies that you can copy from to create 
your own, they are located in `lumibot->strategies->examples`. Here is a breakdown of each example strategy:

#### Diversification
Allocates the budget by the percent allocations set in self.portfolio and rebalances every self.
period days. For example, if there is a budget of $100,000 then the strategy will buy $30,000 SPY, 
$40,000 TLT, etc. at current default weights in the strategy. The strategy will then buy/sell 
assets every day depending on self.portfolio_value (the amount of money available in this 
strategy) so that the target percentages laid out in self.portfolio are achieved.

#### Intraday Momentum
Buys the best performing asset from self.symbols over self.momentum_length number of minutes.
For example, if TSLA increased 0.03% in the past two minutes, but SPY, GLD, TLT and MSFT only 
increased 0.01% in the past two minutes, then the strategy will buy TSLA.

#### Momentum
Buys the best performing asset from self.symbols over self.period number of days.
For example, if SPY increased 2% yesterday, but VEU and AGG only increased 1% yesterday,
then the strategy will buy SPY.

#### Simple
Buys and sells 10 of self.buy_symbol every day (not meant to make money, just an example).
For example, Day 1 it will buy 10 shares, Day 2 it will sell all of them, Day 3 it will 
buy 10 shares again, etc.

#### Strangle
An options strategy trading through Interactive Brokers only. A simple strangle 
strategy where the bot simultaneously buys an out-of-the-money call and an 
out-of-the-money put option. The call option's strike price is higher than the 
underlying asset's current market price, while the put has a strike price that is 
lower than the asset's market price.

# Entities

## asset

An asset object represents securities such as stocks or options in Lumibot. Attributes 
that are tracked for assets are: 
  - symbol(str): Ticker symbol representing the stock or underlying for options. So for 
    example if trading IBM calls the symbol would just be `IBM`. 
  - asset_type(str): Asset type can be either `stock` or `option`. default: `stock`
  - name(str): Optional to add in the name of the corporation for logging or printout.  
  #### Options only
  - expiration (str): Expiration of the options contract. Format is "YYYYMMDD".
  - strike(float): Contract strike price.
  - right(str): May enter `call` or `put`.
  - multiplier(float): Contract multiplier to the underlying. (default: 1)

When creating a new security there are two options. 
1. Security symbol: It is permissible to use the security symbol only when trading 
   stocks. Lumibot will convert the ticker symbol to an asset behind the scenes.
   
2. Asset object: Asset objects may be created at anytime for stocks or options. For 
   options asset objects are mandatory due to the additional details required to 
   identify and trade options. 
   
Assets may be created using the `create_asset` method as follows: 
  `create_asset(symbol, asset_type=`option`, **kwargs)` 
    * see attributes above.

## bars

This object is a wrapper around pandas dataframe and contains bars data. The raw pandas dataframe
object corresponds to ```bars.df```. The dataframe has the following columns
- open
- high
- low
- close
- volume
- dividend
- stock_splits

The dataframe index is of type ```pd.Timestamp``` localized at the timezone ```America/New_York```.   

Bars objects have the following fields:
- source: the source of the data e.g. (yahoo, alpaca, ...)
- symbol: the symbol of the bars
- df: the pandas dataframe containing all the datas

Bars objects has the following helper methods:
- ```get_last_price()```: returns the closing price of the last dataframe row
- ```get_last_dividend()```: returns the dividend per share value of the last dataframe row
- ```get_momentum(start=None, end=None)```: calculates the global price momentum of the dataframe.

When specified, start and end will be used to filter the daterange for the momentum calculation.
  If none of ``start`` or ``end`` are specified the momentum will be calculated from the first row untill
  the last row of the dataframe.
- ```get_total_volume(start=None, end=None)```: returns the sum of the volume column. 
  When ```start``` and/or ```end``` is/are specified use them to filter for that given daterange
  before returning the total volume
- ```filter(start=None, end=None)```: Filter the bars dataframe.
  When ```start``` and/or ```end``` is/are specified use them to filter for that given daterange
  before returning the total volume

When getting historical data from Interactive Brokers, it is important to note that they do not
consider themselves a data supplier. If you exceed these data access pacing rates, your data
will be throttled. Additionally, with respect to above three mentioned helpers, when using 
Interactive Brokers live, tick data is called instead of bar data. This allows for more frequent 
and accurate pricing updates. `get_last_dividend` are not available in Interactive Brokers. (see 
[Interactive Brokers' pacing rules](https://interactivebrokers.github.
io/tws-api/historical_limitations.html))

## order

This object represents an order. Each order belongs to a specific strategy. 

A simple market order can be constructed as follows:

```python
strategy_name = "Test Strategy"
symbol = "SPY"
quantity = 50
side = "buy"
order = self.create_order(strategy_name, symbol, quantity, side)
```

With:
- strategy_name (str): the strategy name that this order belongs to
- symbol (str): the string representation of the asset e.g. "GOOG" for Google
- quantity (int): the number of shares to buy/sell
- side (str): must be either ```"buy"``` for buying order or ```"sell"``` for selling order

Order objects have the following helper methods
- ```to_position()```: convert an order to a position belonging to the same strategy with 
```order.quantity``` amount of shares.
- ```get_increment()```: for selling orders returns ```- order.quantity```, for buying orders returns ```order.quantity```
- ```wait_to_be_registered```: wait for the order to be registered by the broker
- ```wait_to_be_closed```: wait for the order to be closed by the broker (Order either filled or closed)

### advanced order types

#### limit order

A limit order is an order to buy or sell at a specified price or better.

To create a limit order object, add the keyword parameter `limit_price`

```python
my_limit_price = 500
order = self.create_order(strategy_name, symbol, quantity, side, limit_price=my_limit_price)
self.submit_order(order)
```

#### stop order

A stop (market) order is an order to buy or sell a security when its price moves past a particular point, ensuring a higher probability of achieving a predetermined entry or exit price.

To create a stop order object, add the keyword parameter `stop_price`.

```python
my_stop_price = 400
order = self.create_order(strategy_name, symbol, quantity, side, stop_price=my_stop_price)
self.submit_order(order)
```

#### stop_limit order

A stop_limit order is a stop order with a limit price (combining stop orders and limit orders)  

To create a stop_limit order object, add the keyword parameters `stop_price` and `limit_price`.

```python
my_limit_price = 405
my_stop_price = 400
order = self.create_order(strategy_name, symbol, quantity, side, stop_price=my_stop_price,               limit_price=my_limit_price)
self.submit_order(order)
```

#### trailing_stop order

Trailing stop orders allow you to continuously and automatically keep updating the stop price threshold 
based on the stock price movement.

To create trailing_stop orders, add either a `trail_price` or a `trail_percent` keyword parameter.

```python
my_trail_price = 20
order_1 = self.create_order(strategy_name, symbol, quantity, side, trail_price=my_trail_price)
self.submit_order(order_1)

my_trail_percent = 2.0 # 2.0 % 
order_2 = self.create_order(strategy_name, symbol, quantity, side, trail_percent=my_trail_percent)
self.submit_order(order_2)
```

> *** NOTE: Advanced type of orders work as normal in live trading, but will be ignored in 
backtesting. Meaning that a backtest will assume limit and stop orders were never executed.

### order with legs

#### bracket order

A bracket order is a chain of three orders that can be used to manage your position entry and exit.

The first order is used to enter a new long or short position, and once it is completely filled, 
two conditional exit orders will be activated. One of the two closing orders is called a 
take-profit order, which is a limit order, and the other closing order is a stop-loss order, 
which is either a stop or stop-limit order. 
Importantly, only one of the two exit orders can be executed. Once one of the exit orders fills, 
the other order cancels. Please note, however, that in extremely volatile and fast market 
conditions, both orders may fill before the cancellation occurs.

To create a bracket order object, add the keyword parameters `take_profit_price` and `stop_loss_price`.
A `stop_loss_limit_price` can also be specified to make the stop loss order a stop-limit order.

```python
my_take_profit_price = 420
my_stop_loss_price = 400
order = self.create_order(
  strategy_name, symbol, quantity, side, 
  take_profit_price=my_take_profit_price,
  stop_loss_price=my_stop_loss_price
)
self.submit_order(order)
```
> Interactive Brokers requires the main or parent order to be a limit order. Add  
> `limit_price=my_limit_price`. 

#### OTO (One-Triggers-Other) order 

OTO (One-Triggers-Other) is a variant of bracket order. 
It takes one of the take-profit or stop-loss order in addition to the entry order.

To create an OTO order object, add either a `take_profit_price` or a `stop_loss_price` keyword parameter.
A `stop_loss_limit_price` can also be specified in case of stop loss exit.

<<<<<<< HEAD
> Interactive Brokers requires the main or parent order to be a limit order. Add 
> `limit_price=my_limit_price`. 

=======
>>>>>>> 9f1819c3
#### OCO (One-Cancels-Other) order

OCO orders are a set of two orders with the same side (buy/buy or sell/sell).
In other words, this is the second part of the bracket orders where the entry order is already filled, 
and you can submit the take-profit and stop-loss in one order submission.

To create an OCO order object, add the keyword parameters `take_profit_price` and `stop_loss_price`
and set `position_filled` to `True`. 
A `stop_loss_limit_price` can also be specified to make the stop loss order a stop-limit order.

```python
my_take_profit_price = 420
my_stop_loss_price = 400
order = self.create_order(
  strategy_name, symbol, quantity, side, 
  take_profit_price=my_take_profit_price,
  stop_loss_price=my_stop_loss_price,
  position_filled=True
)
self.submit_order(order)
```
> Interactive Brokers requires the main or parent order to be a limit order. Add `limit_price=my_limit_price`. 

*** NOTE: Orders with legs work as normal in live trading, but will be ignored in backtesting. Meaning that a backtest will never execute the order legs.

## position

This object represents a position. Each position belongs to a specific strategy.
Position object has the following properties
- strategy (str): the strategy name that this order belongs to
- symbol (str): the string representation of the asset e.g. "GOOG" for Google
- quantity (int): the number of shares held
- orders (list(order)): a list of orders objects responsible for the current state of the position

Position objects have also the following helper methods
- ```get_selling_order()```: returns an order for selling all the shares attached to this position.

# Strategies

## Strategy

All user defined strategies should inherit from the Strategy class.
```python
from strategies import Strategy

class MyStrategy(Strategy):
    pass
```

The abstract class ```Strategy``` has global parameters with default values, and some 
properties that can be used as helpers to build trading logic.

The methods of this class can be split into several categories:

**Lifecycle Methods** These are executed at different times during the execution of the bot. These represent the main flow of a strategy, some are mandatory.

**Strategy Methods** These are strategy helper methods.

**Broker Methods** How to interact with the broker (buy, sell, get positions, etc)

**Data Methods** How to get price data easily

All the methods in each of these categories are described below.

## Lifecycle Methods

The abstract class Strategy defines a design pattern that needs to be followed by user-defined 
strategies. The design pattern was greatly influenced by React.js components and their lifecycle 
methods.

When building strategies, lifecycle methods needs to be overloaded.
Trading logics should be implemented in these methods.

![lifecycle methods](lifecycle_methods.png)

#### initialize

This lifecycle methods is executed only once, when the strategy execution starts.
Use this lifecycle method to initialize parameters like:
- ```self.sleeptime```: the sleeptime duration between each trading iteration in minutes
- ```self.minutes_before_closing```: number of minutes before the market closes to stop trading

```python
class MyStrategy(Strategy):
    def initialize(self, my_custom_parameter=True):
        self.sleeptime = 5
        self.minutes_before_closing = 15
        self.my_custom_parameter = my_custom_parameter
```

You can also use the initialize method to define custom parameters 
like ```my_custom_parameter``` in the example above. You can name these parameters however you'd like, and add as many as you'd like.

These parameters can easily be set using the strategy constructor later on.

```python
strategy_1 = MyStrategy(
  name="strategy_1",
  budget=budget,
  broker=broker,
  my_custom_parameter=False,
  my_other_parameter=50
)

strategy_2 = MyStrategy(
  name="strategy_2",
  budget=budget,
  broker=broker,
  my_custom_parameter=True,
  my_last_parameter="SPY"
)
```

or just for backtesting

```python
options = [True, False]
for option in options:
    MyStrategy.backtest(
        "my_strategy",
        budget,
        YahooDataBacktesting,
        backtesting_start,
        backtesting_end,
        stats_file=stats_file,
        my_custom_parameter=option,
        my_last_parameter="SPY"
    )
# `options` in this example is not referring to trading options contracts.
```

#### before_market_opens

This lifecycle method is executed each day before market opens. 
If the strategy is first run when the market is already open, this method will be skipped the first day.
Use this lifecycle methods to execute business logic before starting trading like canceling all open orders.

```python
class MyStrategy(Strategy):
    def before_market_opens(self):
        self.cancel_open_orders()
```

#### before_starting_trading

This lifecycle method is similar to before_market_opens.
However, unlike before_market_opens, this method will always be executed before starting 
trading even if the market is already open when the strategy was first launched.
After the first execution, both methods will be executed in the following order
1) before_market_opens
2) before_starting_trading.

Use this lifecycle method to reinitialize variables for day trading like resetting the list of
blacklisted shares.

```python
class MyStrategy(Strategy):
    def before_starting_trading(self):
        self.blacklist = []
```

#### on_trading_iteration

This lifecycle method contains the main trading logic.
When the market opens, it will be executed in a loop.
After each iteration, the strategy will sleep for ```self.sleeptime``` minutes.
If no crash or interuption, the loop will be stopped
```self.minutes_before_closing``` minutes before market closes and will restart 
on the next day when market opens again.

```python
class MyStrategy(Strategy):
    def on_trading_iteration(self):
        # pull data
        # check if should buy an asset based on data
        # if condition, buy/sell asset
        pass
```

#### before_market_closes

This lifecycle method is executed ```self.minutes_before_closing``` minutes before the market closes.
Use this lifecycle method to execute business logic like selling shares and closing open orders.

```python
class MyStrategy(Strategy):
    def before_market_closes(self):
        self.sell_all()
```

#### after_market_closes

This lifecycle method is executed right after the market closes.

```python
class MyStrategy(Strategy):
    def after_market_closes(self):
        pass
```

#### trace_stats

Lifecycle method that will be executed after on_trading_iteration. 
context is a dictionary containing the result of ```locals()``` of ```on_trading_iteration()```
at the end of its execution. 

```locals()``` returns a dictionary of the variables defined in the
scope where it is called.

Use this method to dump stats

```python
import random
class MyStrategy(Strategy):
   def on_trading_iteration(self):
       google_symbol = "GOOG"
  
   def trace_stats(self, context, snapshot_before):
       print(context)
       # printing
       # { "google_symbol":"GOOG"}
       random_number = random.randint(0, 100)
       row = {"my_custom_stat": random_number}

       return row
```

#### on_abrupt_closing

This lifecycle method runs when the strategy execution gets interrupted.
Use this lifecycle method to execute code to stop trading gracefully like selling all assets

```python
class MyStrategy(Strategy):
    def on_abrupt_closing(self):
        self.sell_all()
```

#### on_bot_crash

This lifecycle method runs when the strategy crashes.
By default, if not overloaded,  it calls on_abrupt_closing.

```python
class MyStrategy(Strategy):
    def on_bot_crash(self, error):
        self.on_abrupt_closing()
```

#### on_new_order

This lifecycle method runs when a new order has been successfully submitted to the broker.
Use this lifecycle event to execute code when the broker processes a new order.

Parameters:
- order (Order): The corresponding order object processed 

```python
class MyStrategy(Strategy):
    def on_new_order(self, order):
        self.log_message("%r is currently being processed by the broker" % order)
```

#### on_canceled_order

The lifecycle method called when an order has been successfully canceled by the broker.
Use this lifecycle event to execute code when an order has been canceled by the broker

Parameters:
- order (Order): The corresponding order object that has been canceled

```python
class MyStrategy(Strategy):
    def on_canceled_order(self, order):
        self.log_message("%r has been canceled by the broker" % order)
```

#### on_partially_filled_order

The lifecycle method called when an order has been partially filled by the broker.
Use this lifecycle event to execute code when an order has been partially filled by the broker.

Parameters:
- order (Order): The order object that is being processed by the broker
- price (float): The filled price
- quantity (int): The filled quantity
- multiplier (int): Options multiplier

```python
class MyStrategy(Strategy):
    def on_partially_filled_order(self, order, price, quantity, multiplier):
        missing = order.quantity - quantity
        self.log_message(f"{quantity} has been filled")
        self.log_message(f"{quantity} waiting for the remaining {missing}")
```

#### on_filled_order

The lifecycle method called when an order has been successfully filled by the broker.
Use this lifecycle event to execute code when an order has been filled by the broker

Parameters:
- position (Position): The updated position object related to the order symbol. 
  If the strategy already holds 200 shares of SPY and 300 has just been filled, 
  then `position.quantity` will be 500 shares otherwise if it is a new
  position, a new position object will be created and passed to this method.
- order (Order): The corresponding order object that has been filled
- price (float): The filled price
- quantity (int): The filled quantity
- multiplier (int): Options multiplier

```python
class MyStrategy(Strategy):
    def on_filled_order(self, position, order, price, quantity, multiplier):
        if order.side == "sell":
            self.log_message(f"{quantity} shares of {order.symbol} has been sold at {price}$")
        elif order.side == "buy":
            self.log_message(f"{quantity} shares of {order.symbol} has been bought at {price}$")

        self.log_message(f"Currently holding {position.quantity} of {position.symbol}")
```

## Strategy Methods

#### log_message

Logs an info message prefixed with the strategy name

## Broker Methods

When a strategy is instantiated, a broker object is passed to it (Check Quickstart).
The strategy is run with the passed broker object.
The following shortcuts executes broker methods within the strategy. Some methods 
can use either a `symbol` or an `asset` object. Please see [asset](#asset).

#### sleep

Sleeps for `sleeptime` seconds

Parameters:
- sleeptime (float): The sleep duration in seconds 

#### await_market_to_open

If the market is closed, pauses code execution until ```self.minutes_before_opening``` minutes
before market opens again. If an input (float) is passed as parameter, pauses code execution until 
```input``` minutes before market opens again.

Parameters:
- timedelta (float): Duration in minutes

Return type: ```None```

#### await_market_to_close

If the market is open, pauses code execution until ```self.minutes_before_closing``` minutes
before market closes. If an input (float) is passed as parameter, pauses code execution until 
```input``` minutes before market closes again.

Parameters:
- timedelta (float): Duration in minutes

Return type: ```None```

#### get_tracked_position

Return the strategy tracked position for a given symbol if found else ```None```.

Parameters:
- symbol (str): The share/asset string representation (e.g AAPL, GOOG, ...) 

Return type: position

#### get_tracked_positions

Return all the strategy tracked positions.

Return type: list(position)

#### get_tracked_order

Return the strategy tracked order with the specified identifier if found else ```None```.

Parameters:
- identifier (str): The broker order identifier 

Return type: order

#### get_tracked_orders

Return all the strategy tracked orders.

Return type: list(order)

#### get_tracked_assets

Return the strategy list of symbols for all tracked positions and orders.

Return type: list(str/asset) 

#### get_asset_potential_total

Check the ongoing positions and the tracked orders of the strategy and returns the total number of shares provided all orders went through. In other words, add all outstanding orders and the total value of the position for an asset.

For example, if you own 100 SPY and have an outstanding limit order of 10 shares, we will count all 110 shares.

Parameters:
- symbol (str/asset): the string representation of the share/asset

Return type: int

#### create_order

Create an order object attached to this strategy (Check the Entities, order section)

Required Parameters:
- symbol (str/asset): representation of the asset to buy
- quantity (int): the quantity of the asset to buy
- side (str): either ```"buy"``` or ```"sell"```

Optional Parameters:
- limit_price (default = None)
- stop_price (default = None)
- time_in_force (default = "day")
- take_profit_price (default = None),
- stop_loss_price (default = None),
- stop_loss_limit_price (default = None),
- trail_price (default = None),
- trail_percent (default = None),
- position_filled (default = None)e,

*** NOTE: Limit and stop orders work as normal in live trading, but will be ignored in backtesting. Meaning that a backtest will assume limit and stop orders were never executed.

Return type: order

```python
class MyStrategy(Strategy):
    def on_trading_iteration(self):
      # Buy 100 shares of SPY
      order = self.create_order("SPY", 100, "buy")
      self.submit_order(order)
```

For a limit order:

```python
class MyStrategy(Strategy):
    def on_trading_iteration(self):
      # Buy 100 shares of SPY
      order = self.create_order("SPY", 100, "buy", limit_price=100)
      self.submit_order(order)
```

#### submit_order

Submit an order. Returns the processed order.

Parameters:
- order (order): the order object

Return type: order

```python
class MyStrategy(Strategy):
    def my_function(self):
      # Sell 100 shares of TLT
      order = self.create_order("TLT", 100, "sell")
      self.submit_order(order)
```

#### submit_orders

Submit a list of orders

Parameters:
- orders (list(order)): the list of orders

Return type: ```list(order)```

#### wait_for_order_registration

Wait for the order to be registered by the broker

Parameters:
- order (order): the order object

Return type: ```None```

#### wait_for_order_execution

Wait for the order to execute/be canceled

Parameters:
- order (order): the order object

Return type: ```None```

#### wait_for_orders_registration

Wait for the orders to be registered by the broker

Parameters:
- orders (list(order)): the list of orders

Return type: ```None```

#### wait_for_orders_execution

Wait for the orders to execute/be canceled

Parameters:
- orders (list(order)): the list of orders

Return type: ```None```

#### cancel_order

Cancel an order.

Parameters:
- order (order): the order to cancel

Return type: ```None```

#### cancel_orders

Cancel a list of orders

Parameters:
- orders (list(order)): the list of orders to cancel

Return type: ```None```

#### cancel_open_orders

Cancel all the strategy open orders

Return type: ```None```

#### sell_all

Sell all strategy current positions

Return type: ```None```

```python
class MyStrategy(Strategy):
   # Will sell all shares that the strategy is tracking on Ctrl + C
   def on_abrupt_closing(self):
        self.sell_all()
```

#### get_last_price

Return the last known price for a given symbol

Parameters:
- symbol (str/asset): the string representation of the asset/share

Return type: float

```python
symbol = "SPY"
current_price = self.get_last_price(symbol)
logging.info(f"The current price of {symbol} is {current_price}")
```

#### get_last_prices

Return the last known prices for a list symbols

Parameters:
- symbols (list(str/asset)): list of share/asset representations

Return type: dict of str:float or asset:asset object

#### get_tradable_assets
Return the list of tradable assets for the used broker  
Return type: list(str/asset)  
### Options
#### get_chains  
For a given symbol/asset, returns the full options chain for all exchanges.   
Parameters: symbol/asset  
Return type: Dictionary with `exchanges` as keys, `chain dictionary` as value.  

#### get_chain
Returns an option chain for one symbol on one exchange.   
Parameters: chains, exchange='SMART'   
Returns: Dictionary with:  
- Underlying_conid: Contract ID with Interactive Brokers. 
- TradingClass: Stock symbol
- Multiplier: Option leverage multiplier.
- Expiration: Set of expiration dates. Format 'YYYYMMDD'
- Strikes: Set of strike prices. 

#### get_expiration
Retrieves all of the expiration dates for an option chain, sorted by date.   
Parameters: chains, exchange='SMART'  
Returns: list of expirations date in the format "YYYYMMDD"  
```python
asset = self.create_asset("FB")
chains = self.get_chains(asset)
chain = self.get_chain(chains)
expiration = self.get_expiration(chains)
```


## Data Source Methods

When a strategy is instantiated, a broker object is passed to it (Check Quickstart).
A data_source object can also be passed. When passed, the data_source will be used for
extracting bars and data. If not specified, the strategy will use the broker passed
as the default data source.

The following shortcuts executes data sources methods within the strategy.

#### get_datetime

Return the current datetime localized the datasource timezone e.g. ```America/New_York```. 
During backtesting this will be the time that the strategy thinks that it is.

Return type: datetime

```python
print(f"The current time is {self.get_datetime()}")
```

#### get_timestamp

Return the current UNIX timestamp. 
During backtesting this will be the UNIX timestamp that the strategy thinks that it is.

Return type: float

```python
print(f"The current time is {self.get_timestamp()}")
```

#### get_round_minute

Returns a minute rounded datetime object.

Optional Parameters:
- timeshift (int): a timeshift in minutes from the present.

Example:
```python
import timedelta
# Return a midnight rounded datetime object of three minutes ago 
dt =  self.get_round_minute(timeshift=3)
print(dt)
# datetime.datetime(2021, 2, 21, 9, 17, tzinfo=<DstTzInfo 'America/New_York' EST-1 day, 19:00:00 STD>)
```

Return type: datetime

#### get_last_minute

Returns the last minute rounded datetime object. Shortcut to ```straregy.get_round_minute(timeshift=1)```

Return type datetime.

#### get_round_day

Returns a day rounded datetime object.

Optional Parameters:
- timeshift (int): a timeshift in days from the present.

Example:
```python
import timedelta
# Return a midnight rounded datetime object of three days ago 
dt =  self.get_round_day(timeshift=3)
print(dt)
# datetime.datetime(2021, 2, 21, 0, 0, tzinfo=<DstTzInfo 'America/New_York' EST-1 day, 19:00:00 STD>)
```

Return type datetime

#### get_last_day

Returns the last day rounded datetime object. Shortcut to ```straregy.get_round_day(timeshift=1)```

Return type datetime.

#### get_datetime_range

Takes as input length, timestep and timeshift and returns a tuple of datetime representing the start date and end date.

Parameters:
  - length (int): represents the number of bars required
  - timestep (str): represents the timestep, either ```minute``` (default value) or ```day```.
  - timeshift (timedelta): ```None``` by default. If specified indicates the time shift from the present.

Return type datetime

#### localize_datetime

Converts an unaware datetime object (datetime object without a timezone) to an aware datetime object.
The default timezone is ```America/New_York```.

Parameter:
- dt (datetime): the datetime object to convert.

Example:
```python
from datetime import datetime
dt =  datetime(2021, 2, 21)
print(dt)
# datetime.datetime(2021, 2, 21, 0, 0)
dt_aware = self.localize_datetime(dt)
print(dt_aware)
# datetime.datetime(2021, 2, 21, 0, 0, tzinfo=<DstTzInfo 'America/New_York' EST-1 day, 19:00:00 STD>)
```

Return type: datetime

#### to_default_timezone

Transpose an aware datetime object to the default timezone ```America/New_York```.  

Parameter:
- dt (datetime): the datetime object to convert.

Return type: datetime

#### get_symbol_bars

Return bars for a given symbol.

Parameters:
- symbol (str/asset): The symbol string representation (e.g AAPL, GOOG, ...) or 
  asset object. 
- length (int): The number of rows (number of timestamps)
- timestep (str): Either ```"minute""``` for minutes data or ```"day""``` for days data
  default value depends on the data_source (minute for alpaca, day for yahoo, ...)
- timeshift (timedelta): ```None``` by default. If specified indicates the time shift from the present.

Example:
```python
import timedelta
#...

# Extract 10 rows of SPY data with one minute timestep between each row
# with the latest data being 24h ago (timedelta(days=1))
bars =  self.get_symbol_bars("SPY",10,"minute",timedelta(days=1))
```

Return type: bars

#### get_bars

Return a dictionary of bars for a given list of symbols. Works the same as get_symbol_bars
but take as first parameter a list of symbols.

Parameters:
- symbol (list(str/asset)): The symbol string representation (e.g AAPL, GOOG, ...) or 
  asset object. 
- length (int): The number of rows (number of timestamps)
- timestep (str): Either ```"minute""``` for minutes data or ```"day""``` for days data
  default value depends on the data_source (minute for alpaca, day for yahoo, ...)
- timeshift (timedelta): ```None``` by default. If specified indicates the time shift from the present.

Return type: dict of str/asset:bars

#### get_yesterday_dividend

Return dividend per share for the day before for a given symbol

Parameters:
- symbol (str/asset): The symbol string representation (e.g AAPL, GOOG, ...) or
  asset object.

Return type: float or asset object

#### get_yesterday_dividends

Return dividend per share for the day before for a given list of symbols. 
Works the same as get_yesterday_dividend but take as parameter a list of symbols.

Parameters:
- symbol (str/asset): The symbol string representation (e.g AAPL, GOOG, ...) or
  asset object.

Return type: dict of str:float


## Properties and Parameters

A strategy object has the following properties:

- name: indicates the name of the strategy.
- initial budget: indicates the initial budget
- minutes_before_closing. The lifecycle method on_trading_iteration is 
  executed inside a loop that stops only when there is only ```minutes_before_closing``` 
  minutes remaining before market closes. By default equals to 5 minutes.
  This value can be overloaded when creating a strategy class in order to change the 
  default behaviour. Another option is to specify it when creating an instance the strategy class
  ```python
  my_strategy = MyStrategy("my_strategy", budget, broker, minutes_before_closing=15)
  ```
- minutes_before_opening. The lifecycle method before_market_opens is executed ```minutes_before_opening```
  minutes before the market opens. By default equals to 60 minutes.
  This value can be overloaded when creating a strategy class in order to change the 
  default behaviour. Another option is to specify it when creating an instance the strategy class
  ```python
  my_strategy = MyStrategy("my_strategy", budget, broker, minutes_before_opening=15)
  ```
- sleeptime: Sleeptime in minute after executing the lifecycle method 
  on_trading_iteration. By default equals to 1 minute. 
  This value can be overloaded when creating a strategy class in order to change the 
  default behaviour. Another option is to specify it when instanciation the strategy class
  ```python
  my_strategy = MyStrategy("my_strategy", budget, broker, sleeptime=2)
  ```
- parameters: a dictionary that contains keyword arguments passed to the constructor. 
  These keyords arguments will be passed to the `self.initialize()` lifecycle method
- is_backtesting: A boolean that indicates whether the strategy is run in live trading
  or in backtesting mode.
- portfolio_value: indicates the actual values of shares held by 
  the current strategy plus the total unspent money.
- unspent_money: indicates the amount of unspent money from the initial
  budget allocated to the strategy. This property is updated whenever a transaction was filled 
  by the broker or when dividends are paid.
- first_iteration: is `True` if the lifecycle method `on_trading_iteration` is being excuted for the first time.
- timezone: The string representation of the timezone used by the trading data_source. 
  By default ``America/New_York``.
- pytz: the ```pytz``` object representation of the timezone property.<|MERGE_RESOLUTION|>--- conflicted
+++ resolved
@@ -392,12 +392,9 @@
 To create an OTO order object, add either a `take_profit_price` or a `stop_loss_price` keyword parameter.
 A `stop_loss_limit_price` can also be specified in case of stop loss exit.
 
-<<<<<<< HEAD
 > Interactive Brokers requires the main or parent order to be a limit order. Add 
 > `limit_price=my_limit_price`. 
 
-=======
->>>>>>> 9f1819c3
 #### OCO (One-Cancels-Other) order
 
 OCO orders are a set of two orders with the same side (buy/buy or sell/sell).
