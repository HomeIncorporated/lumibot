import asyncio
import datetime
import logging
import traceback
from asyncio import CancelledError
from datetime import timezone
from decimal import Decimal

import pandas_market_calendars as mcal
from alpaca.trading.client import TradingClient
from alpaca.trading.stream import TradingStream
from dateutil import tz
from termcolor import colored

from lumibot.data_sources import AlpacaData
from lumibot.entities import Asset, Order, Position

from .broker import Broker


# Create our own OrderData class to pass to the API because this is easier to work with
# than the ones Alpaca provides, and because the new classes are missing bracket orders
class OrderData:
    def __init__(self, **kwargs):
        self.__dict__.update(kwargs)

    def to_request_fields(self):
        return self.__dict__


class Alpaca(Broker):
    """A broker class that connects to Alpaca

    Attributes
    ----------
    api : tradeapi.REST
        Alpaca API object

    Methods
    -------
    get_timestamp()
        Returns the current UNIX timestamp representation from Alpaca

    is_market_open()
        Determines if the market is open.

    get_time_to_open()
        How much time in seconds remains until the market next opens?

    get_time_to_close()
        How much time in seconds remains until the market closes?

    Examples
    --------
    >>> # Connect to Alpaca
    >>> from lumibot.brokers import Alpaca
    >>> ALPACA_CONFIG = {
    ...     # Put your own Alpaca key here:
    ...     "API_KEY": "YOUR_API_KEY",
    ...     # Put your own Alpaca secret here:
    ...     "API_SECRET": "YOUR_API_SECRET",
<<<<<<< HEAD
    ...     # If you want to go live, you must change this
    ...     "PAPER": True,
=======
    ...     # Set this to False to use a live account
    ...     "PAPER": True
>>>>>>> 004dd84d
    ... }
    >>> alpaca = Alpaca(ALPACA_CONFIG)
    >>> print(alpaca.get_time_to_open())
    >>> print(alpaca.get_time_to_close())
    >>> print(alpaca.is_market_open())

    >>> # Run a strategy on Alpaca
    >>> from lumibot.strategies import Strategy
    >>> from lumibot.brokers import Alpaca
    >>> from lumibot.traders import Trader
    >>>
    >>> ALPACA_CONFIG = {
    ...     # Put your own Alpaca key here:
    ...     "API_KEY": "YOUR_API_KEY",
    ...     # Put your own Alpaca secret here:
    ...     "API_SECRET": "YOUR_API_SECRET",
<<<<<<< HEAD
    ...     # If you want to go live, you must change this
    ...     "PAPER": True,
=======
    ...     # Set this to False to use a live account
    ...     "PAPER": True
>>>>>>> 004dd84d
    ... }
    >>>
    >>> class AlpacaStrategy(Strategy):
    ...     def on_trading_interation(self):
    ...         if self.broker.is_market_open():
    ...             self.create_order(
    ...                 asset=Asset(symbol="AAPL"),
    ...                 quantity=1,
    ...                 order_type="market",
    ...                 side="buy",
    ...             )
    >>>
    >>> alpaca = Alpaca(ALPACA_CONFIG)
    >>> strategy = AlpacaStrategy(broker=alpaca)
    >>> trader = Trader()
    >>> trader.add_strategy(strategy)
    >>> trader.run()

    """

    ASSET_TYPE_MAP = dict(
        stock=["us_equity"],
        option=[],
        future=[],
        forex=[],
    )

    def __init__(self, config, max_workers=20, chunk_size=100, connect_stream=True, data_source=None):
        # Calling init methods
        self.market = "NASDAQ"
        self.api_key = ""
        self.api_secret = ""
        self.is_paper = False

        # Set the config values
        self._update_attributes_from_config(config)

        if not data_source:
            data_source = AlpacaData(config, max_workers=max_workers, chunk_size=chunk_size)
        super().__init__(
            name="alpaca",
            connect_stream=connect_stream,
            data_source=data_source,
            config=config,
            max_workers=max_workers,
        )

        self.api = TradingClient(self.api_key, self.api_secret, paper=self.is_paper)

    # =========Clock functions=====================

    def get_timestamp(self):
        """Returns the current UNIX timestamp representation from Alpaca

        Parameters
        ----------
        None

        Returns
        -------
        int
            Sample unix timestamp return value: 1612172730.000234

        """
        clock = self.api.get_clock()
        curr_time = clock.timestamp.replace(tzinfo=timezone.utc).timestamp()
        return curr_time

    def is_market_open(self):
        """Determines if the market is open.

        Parameters
        ----------
        None

        Returns
        -------
        boolean
            True if market is open, false if the market is closed.

        Examples
        --------
        >>> self.is_market_open()
        True
        """
        if self.market is not None:
            if self.market == "24/7":
                return True

            open_time = self.utc_to_local(self.market_hours(close=False))
            close_time = self.utc_to_local(self.market_hours(close=True))
            current_time = datetime.datetime.now().astimezone(tz=tz.tzlocal())

            # Check if it is a holiday or weekend using pandas_market_calendars
            nyse = mcal.get_calendar("NYSE")
            schedule = nyse.schedule(start_date=open_time, end_date=close_time)
            if schedule.empty:
                return False

            return (current_time >= open_time) and (close_time >= current_time)
        else:
            return self.api.get_clock().is_open

    def get_time_to_open(self):
        """How much time in seconds remains until the market next opens?

        Return the remaining time for the market to open in seconds

        Parameters
        ----------
        None

        Returns
        -------
        int
            Number of seconds until open.

        Examples
        --------
        If it is 0830 and the market next opens at 0930, then there are 3,600
        seconds until the next market open.

        >>> self.get_time_to_open()
        """
        clock = self.api.get_clock()
        opening_time = clock.next_open.timestamp()
        curr_time = clock.timestamp.timestamp()
        time_to_open = opening_time - curr_time
        return time_to_open

    def get_time_to_close(self):
        """How much time in seconds remains until the market closes?

        Return the remaining time for the market to closes in seconds

        Parameters
        ----------
        None

        Returns
        -------
        int
            Number of seconds until close.

        Examples
        --------
        If it is 1400 and the market closes at 1600, then there are 7,200
        seconds until the market closes.
        """
        clock = self.api.get_clock()
        closing_time = clock.next_close.timestamp()
        curr_time = clock.timestamp.timestamp()
        time_to_close = closing_time - curr_time
        return time_to_close

    # =========Positions functions==================

    def _get_balances_at_broker(self, quote_asset):
        """Get's the current actual cash, positions value, and total
        liquidation value from Alpaca.

        This method will get the current actual values from Alpaca
        for the actual cash, positions value, and total liquidation.

        Returns
        -------
        tuple of float
            (cash, positions_value, total_liquidation_value)
        """

        response = self.api.get_account()
        total_cash_value = float(response.cash)
        gross_positions_value = float(response.long_market_value) - float(response.short_market_value)
        net_liquidation_value = float(response.portfolio_value)

        return (total_cash_value, gross_positions_value, net_liquidation_value)

    def _parse_broker_position(self, broker_position, strategy, orders=None):
        """parse a broker position representation
        into a position object"""
        position = broker_position
        if position.asset_class == "crypto":
            asset = Asset(
                symbol=position.symbol.replace("USD", ""),
                asset_type="crypto",
            )
        else:
            asset = Asset(
                symbol=position.symbol,
            )

        quantity = position.qty
        position = Position(strategy, asset, quantity, orders=orders)
        return position

    def _pull_broker_position(self, asset):
        """Given a asset, get the broker representation
        of the corresponding asset"""
        response = self.api.get_position(asset)
        return response

    def _pull_broker_positions(self, strategy=None):
        """Get the broker representation of all positions"""
        response = self.api.get_all_positions()
        return response

    def _parse_broker_positions(self, broker_positions, strategy):
        """parse a list of broker positions into a
        list of position objects"""
        result = []
        for broker_position in broker_positions:
            result.append(self._parse_broker_position(broker_position, strategy))

        return result

    def _pull_positions(self, strategy):
        """Get the account positions. return a list of
        position objects"""
        response = self._pull_broker_positions(strategy)
        result = self._parse_broker_positions(response, strategy.name)
        return result

    def _pull_position(self, strategy, asset):
        """
        Pull a single position from the broker that matches the asset and strategy. If no position is found, None is
        returned.

        Parameters
        ----------
        strategy: Strategy
            The strategy object that placed the order to pull
        asset: Asset
            The asset to pull the position for

        Returns
        -------
        Position
            The position object for the asset and strategy if found, otherwise None
        """
        response = self._pull_broker_position(asset)
        result = self._parse_broker_position(response, strategy)
        return result

    # =======Orders and assets functions=========
    def map_asset_type(self, type):
        for k, v in self.ASSET_TYPE_MAP.items():
            if type in v:
                return k
        raise ValueError(f"The type {type} is not in the ASSET_TYPE_MAP in the Alpaca Module.")

    def _parse_broker_order(self, response, strategy_name, strategy_object=None):
        """parse a broker order representation
        to an order object"""

        # If the symbol includes a slash, then it is a crypto order and only the first part of
        # the symbol is the real symbol
        if "/" in response.symbol:
            symbol = response.symbol.split("/")[0]
        else:
            symbol = response.symbol

        order = Order(
            strategy_name,
            Asset(
                symbol=symbol,
                asset_type=response.asset_class,
            ),
            Decimal(response.qty),
            response.side,
            limit_price=response.limit_price,
            stop_price=response.stop_price,
            time_in_force=response.time_in_force,
            # TODO: remove hardcoding in case Alpaca allows crypto to crypto trading
            quote=Asset(symbol="USD", asset_type="forex"),
        )
        order.set_identifier(response.id)
        order.status = response.status
        order.update_raw(response)
        return order

    def _pull_broker_order(self, identifier):
        """Get a broker order representation by its id"""
        response = self.api.get_order(identifier)
        return response

    def _pull_broker_all_orders(self):
        """Get the broker orders"""
        return self.api.get_orders()

    def _flatten_order(self, order):
        """Some submitted orders may trigger other orders.
        _flatten_order returns a list containing the main order
        and all the derived ones"""
        orders = [order]
        if order._raw.legs:
            strategy_name = order.strategy
            for json_sub_order in order._raw.legs:
                sub_order = self._parse_broker_order(json_sub_order, strategy_name)
                orders.append(sub_order)

        return orders

    def _submit_order(self, order):
        """Submit an order for an asset"""

        # For Alpaca, only "gtc" and "ioc" orders are supported for crypto
        # TODO: change this if Alpaca allows new order types for crypto
        if order.asset.asset_type == "crypto":
            if order.time_in_force != "gtc" or "ioc":
                order.time_in_force = "gtc"

        qty = str(order.quantity)

        if order.asset.asset_type == "crypto":
            trade_symbol = f"{order.asset.symbol}/{order.quote.symbol}"
        else:
            trade_symbol = order.asset.symbol

        kwargs = {
            "symbol": trade_symbol,
            "qty": qty,
            "side": order.side,
            "type": order.type,
            "order_class": order.order_class,
            "time_in_force": order.time_in_force,
            "limit_price": str(order.limit_price) if order.limit_price else None,
            "stop_price": str(order.stop_price) if order.stop_price else None,
            "trail_price": str(order.trail_price) if order.trail_price else None,
            "trail_percent": order.trail_percent,
        }
        # Remove items with None values
        kwargs = {k: v for k, v in kwargs.items() if v}

        if order.take_profit_price:
            kwargs["take_profit"] = {
                "limit_price": float(round(order.take_profit_price, 2))
                if isinstance(order.take_profit_price, Decimal)
                else order.take_profit_price,
            }

        if order.stop_loss_price:
            kwargs["stop_loss"] = {
                "stop_price": float(round(order.stop_loss_price, 2))
                if isinstance(order.stop_loss_price, Decimal)
                else order.stop_loss_price,
            }
            if order.stop_loss_limit_price:
                kwargs["stop_loss"]["limit_price"] = float(
                    round(order.stop_loss_limit_price, 2)
                    if isinstance(
                        order.stop_loss_limit_price,
                        Decimal,
                    )
                    else order.stop_loss_limit_price
                )

        try:
            order_data = OrderData(**kwargs)
            response = self.api.submit_order(order_data=order_data)

            order.set_identifier(response.id)
            order.status = response.status
            order.update_raw(response)

        except Exception as e:
            order.set_error(e)
            message = str(e)
            if "stop price must not be greater than base price / 1.001" in message:
                logging.info(
                    colored(
                        f"{order} did not go through because the share base price became lesser than the stop loss price.",
                        color="red",
                    )
                )
            else:
                logging.info(
                    colored(
                        f"{order} did not go through. The following error occured: {e}",
                        color="red",
                    )
                )

        return order

    def cancel_order(self, order):
        """Cancel an order

        Parameters
        ----------
        order : Order
            The order to cancel

        Returns
        -------
        Order
            The order that was cancelled
        """
        self.api.cancel_order_by_id(order.identifier)

    # =======Account functions=========

    def get_historical_account_value(self):
        """Get the historical account value of the account."""
        response_day = self.api.get_portfolio_history(period="12M", timeframe="1D")

        response_hour = self.api.get_portfolio_history(period="30D", timeframe="1H", extended_hours=True)

        response_minute = self.api.get_portfolio_history(period="1D", timeframe="1Min", extended_hours=True)

        return {
            "minute": response_minute.df,
            "hour": response_hour.df,
            "day": response_day.df,
        }

    # =======Stream functions=========

    def _get_stream_object(self):
        """
        Get the broker stream connection
        """
        stream = TradingStream(self.api_key, self.api_secret, paper=self.is_paper)

        return stream

    def _register_stream_events(self):
        """Register the function on_trade_event
        to be executed on each trade_update event"""
        pass

    def _run_stream(self):
        """Overloading default alpaca_trade_api.STreamCOnnect().run()
        Run forever and block until exception is raised.
        initial_channels is the channels to start with.
        """

        async def _trade_update(trade_update):
            self._orders_queue.join()
            try:
                logged_order = trade_update.order
                type_event = trade_update.event
                identifier = logged_order.id
                stored_order = self.get_tracked_order(identifier)
                if stored_order is None:
                    logging.info(f"Untracked order {identifier} was logged by broker {self.name}")
                    return False

                price = trade_update.price
                filled_quantity = trade_update.qty
                self._process_trade_event(
                    stored_order,
                    type_event,
                    price=price,
                    filled_quantity=filled_quantity,
                )

                return True
            except ValueError:
                logging.error(traceback.format_exc())

        self.stream.loop = asyncio.new_event_loop()
        loop = self.stream.loop
        should_renew = True  # should renew connection if it disconnects
        while should_renew:
            try:
                if loop.is_closed():
                    self.stream.loop = asyncio.new_event_loop()
                    loop = self.stream.loop
                self.stream.subscribe_trade_updates(_trade_update)
                self._stream_established()
                loop.run_until_complete(self.stream.run())
            except KeyboardInterrupt:
                logging.info("Exiting on Interrupt")
                should_renew = False
            except Exception as e:
                m = "consume cancelled" if isinstance(e, CancelledError) else e
                logging.error(f"error while consuming ws messages: {m}")
                logging.error(traceback.format_exc())
                loop.run_until_complete(self.stream.close(should_renew))
                if loop.is_running():
                    loop.close()<|MERGE_RESOLUTION|>--- conflicted
+++ resolved
@@ -59,13 +59,8 @@
     ...     "API_KEY": "YOUR_API_KEY",
     ...     # Put your own Alpaca secret here:
     ...     "API_SECRET": "YOUR_API_SECRET",
-<<<<<<< HEAD
-    ...     # If you want to go live, you must change this
-    ...     "PAPER": True,
-=======
     ...     # Set this to False to use a live account
     ...     "PAPER": True
->>>>>>> 004dd84d
     ... }
     >>> alpaca = Alpaca(ALPACA_CONFIG)
     >>> print(alpaca.get_time_to_open())
@@ -82,13 +77,8 @@
     ...     "API_KEY": "YOUR_API_KEY",
     ...     # Put your own Alpaca secret here:
     ...     "API_SECRET": "YOUR_API_SECRET",
-<<<<<<< HEAD
-    ...     # If you want to go live, you must change this
-    ...     "PAPER": True,
-=======
     ...     # Set this to False to use a live account
     ...     "PAPER": True
->>>>>>> 004dd84d
     ... }
     >>>
     >>> class AlpacaStrategy(Strategy):
