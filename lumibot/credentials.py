--- conflicted
+++ resolved
@@ -140,7 +140,6 @@
     "IP": os.environ.get("INTERACTIVE_BROKERS_IP", "127.0.0.1"),
     "IB_SUBACCOUNT": os.environ.get("IB_SUBACCOUNT", None)
 }
-<<<<<<< HEAD
 
 INTERACTIVE_BROKERS_REST_CONFIG = {
     "IB_USERNAME": os.environ.get("IB_USERNAME"),
@@ -148,9 +147,6 @@
     "ACCOUNT_ID": os.environ.get("ACCOUNT_ID")
 }
 
-=======
- 
->>>>>>> 842425a4
 if IS_BACKTESTING:
     broker = None
 else:
