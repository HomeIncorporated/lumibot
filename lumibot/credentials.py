--- conflicted
+++ resolved
@@ -174,17 +174,16 @@
     "IB_SUBACCOUNT": os.environ.get("IB_SUBACCOUNT", None)
 }
 
-<<<<<<< HEAD
+ 
+
 INTERACTIVE_BROKERS_REST_CONFIG = {
     "IB_USERNAME": os.environ.get("IB_USERNAME"),
     "IB_PASSWORD": os.environ.get("IB_PASSWORD"),
     "ACCOUNT_ID": os.environ.get("ACCOUNT_ID")
 }
 
-=======
 LUMIWEALTH_API_KEY = os.environ.get("LUMIWEALTH_API_KEY")
- 
->>>>>>> 8824ff23
+
 if IS_BACKTESTING:
     broker = None
 else:
