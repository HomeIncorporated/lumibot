--- conflicted
+++ resolved
@@ -18,15 +18,10 @@
 from termcolor import colored
 from tqdm import tqdm
 
-<<<<<<< HEAD
-WAIT_TIME = 60
-POLYGON_QUERY_COUNT = 0  # This is a variable that updates every time we query Polygon
-=======
 from lumibot import LUMIBOT_CACHE_FOLDER
 from lumibot.entities import Asset
 from lumibot import LUMIBOT_DEFAULT_PYTZ
 
->>>>>>> 004dd84d
 MAX_POLYGON_DAYS = 30
 
 # Define a cache dictionary to store schedules and a global dictionary for buffered schedules
@@ -115,15 +110,6 @@
     """
 
     # Check if we already have data for this asset in the feather file
-<<<<<<< HEAD
-    df_all = None
-    df_feather = None
-    cache_file = build_cache_filename(asset, timespan)
-    if cache_file.exists():
-        print(f"\nLoading pricing data for {asset} / {quote_asset} with '{timespan}' timespan from cache file...")
-        df_feather = load_cache(cache_file)
-        df_all = df_feather.copy()  # Make a copy so we can check the original later for differences
-=======
     cache_file = build_cache_filename(asset, timespan)
     # Check whether it might be stale because of splits.
     force_cache_update = validate_cache(force_cache_update, asset, cache_file, api_key)
@@ -133,7 +119,6 @@
     if cache_file.exists() and not force_cache_update:
         logging.debug(f"Loading pricing data for {asset} / {quote_asset} with '{timespan}' timespan from cache file...")
         df_all = load_cache(cache_file)
->>>>>>> 004dd84d
 
     # Check if we need to get more data
     missing_dates = get_missing_dates(df_all, asset, start, end)
@@ -194,9 +179,6 @@
         poly_start = poly_end + timedelta(days=1)
         poly_end = poly_start + delta
 
-<<<<<<< HEAD
-    update_cache(cache_file, df_all, df_feather)
-=======
     # Close the progress bar when done
     pbar.close()
 
@@ -209,7 +191,6 @@
     if df_all is not None:
         df_all.dropna(how="all", inplace=True)
 
->>>>>>> 004dd84d
     return df_all
 
 def validate_cache(force_cache_update: bool, asset: Asset, cache_file: Path, api_key: str):
@@ -347,12 +328,8 @@
         )
 
         if len(contracts) == 0:
-<<<<<<< HEAD
-            logging.error(f"Unable to find option contract for {asset}")
-=======
             text = colored(f"Unable to find option contract for {asset}", "red")
             logging.error(text)
->>>>>>> 004dd84d
             return
 
         # Example: O:SPY230802C00457000
@@ -447,16 +424,6 @@
 
     return df_feather
 
-
-<<<<<<< HEAD
-def update_cache(cache_file, df_all, df_feather):
-    """Update the cache file with the new data"""
-    # Check if df_all is different from df_feather (if df_feather exists)
-    if df_all is not None and len(df_all) > 0:
-        # Check if the dataframes are the same
-        if df_all.equals(df_feather):
-            return
-=======
 def update_cache(cache_file, df_all, missing_dates=None):
     """Update the cache file with the new data.  Missing dates are added as empty (all NaN) 
     rows before it is saved to the cache file.
@@ -489,7 +456,6 @@
         else:
             # All good, persist with the missing dates added
             df_all = df_concat
->>>>>>> 004dd84d
 
     if len(df_all) > 0:
         # Create the directory if it doesn't exist
