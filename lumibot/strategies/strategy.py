import logging

from lumibot.entities import Asset, Order

from ._strategy import _Strategy


class Strategy(_Strategy):
    @property
    def name(self):
        return self._name

    @property
    def initial_budget(self):
        return self._initial_budget

    @property
    def minutes_before_opening(self):
        return self._minutes_before_opening

    @minutes_before_opening.setter
    def minutes_before_opening(self, value):
        self._minutes_before_opening = value

    @property
    def minutes_before_closing(self):
        return self._minutes_before_closing

    @minutes_before_closing.setter
    def minutes_before_closing(self, value):
        self._minutes_before_closing = value

    @property
    def sleeptime(self):
        return self._sleeptime

    @sleeptime.setter
    def sleeptime(self, value):
        self._sleeptime = value

    @property
    def parameters(self):
        return self._parameters

    @property
    def is_backtesting(self):
        return self._is_backtesting

    @property
    def portfolio_value(self):
        return self._portfolio_value

    @property
    def unspent_money(self):
        return self._unspent_money

    @property
    def first_iteration(self):
        return self._first_iteration

    @property
    def stats_file(self):
        return self._stats_file

    @property
    def stats(self):
        return self._stats

    @property
    def analysis(self):
        return self._analysis

    @property
    def risk_free_rate(self):
        return self._risk_free_rate

    # =======Helper methods=======================

    def log_message(self, message):
        message = "Strategy %s: %s" % (self.name, message)
        logging.info(message)
        return message

    # ======Order methods shortcuts===============

    def create_order(
        self,
        asset,
        quantity,
        side,
        limit_price=None,
        stop_price=None,
        time_in_force="day",
        take_profit_price=None,
        stop_loss_price=None,
        stop_loss_limit_price=None,
        trail_price=None,
        trail_percent=None,
        position_filled=False,
        exchange="SMART",
    ):
        asset = self._set_asset_mapping(asset)
        order = Order(
            self.name,
            asset,
            quantity,
            side,
            limit_price=limit_price,
            stop_price=stop_price,
            time_in_force=time_in_force,
            take_profit_price=take_profit_price,
            stop_loss_price=stop_loss_price,
            stop_loss_limit_price=stop_loss_limit_price,
            trail_price=trail_price,
            trail_percent=trail_percent,
            exchange=exchange,
            sec_type=asset.asset_type,
            expiration=asset.expiration,
            strike=asset.strike,
            right=asset.right,
            multiplier=asset.multiplier,
            position_filled=position_filled,
        )
        return order

    # =======Broker methods shortcuts============

    def sleep(self, sleeptime):
        """Sleeping for sleeptime seconds"""
        return self.broker.sleep(sleeptime)

    def await_market_to_open(self, timedelta=None):
        """Executes infinite loop until market opens"""
        if timedelta is None:
            timedelta = self.minutes_before_opening
        return self.broker._await_market_to_open(timedelta)

    def await_market_to_close(self, timedelta=None):
        """Sleep until market closes"""
        if timedelta is None:
            timedelta = self.minutes_before_closing
        return self.broker._await_market_to_close(timedelta)

    def get_tracked_position(self, asset):
        """get a tracked position given
        an asset for the current strategy"""
        asset = self._set_asset_mapping(asset)
        return self.broker.get_tracked_position(self.name, asset)

    def get_tracked_positions(self):
        """get all tracked positions for the current strategy"""
        return self.broker.get_tracked_positions(self.name)

    @property
    def positions(self):
        return self.get_tracked_positions()

    def get_contract_details(self, asset):
        # Used for Interactive Brokers. Convert an asset into a IB Contract.
        asset = self._set_asset_mapping(asset)
        return self.broker.get_contract_details(asset)

    def get_tracked_order(self, identifier):
        """get a tracked order given an identifier.
        Check that the order belongs to current strategy"""
        order = self.broker.get_tracked_order(identifier)
        if order.strategy == self.name:
            return order
        return None

    def get_tracked_orders(self):
        """get all tracked orders for a given strategy"""
        return self.broker.get_tracked_orders(self.name)

    def get_tracked_assets(self):
        """Get the list of assets for positions
        and open orders for the current strategy"""
        return self.broker.get_tracked_assets(self.name)

    def get_asset_potential_total(self, asset):
        """given current strategy and a asset, check the ongoing
        position and the tracked order and returns the total
        number of shares provided all orders went through"""
        asset = self._set_asset_mapping(asset)
        return self.broker.get_asset_potential_total(self.name, asset)

    def submit_order(self, order):
        """Submit an order for an asset"""
        return self.broker.submit_order(order)

    def submit_orders(self, orders):
        """submit orders"""
        return self.broker.submit_orders(orders)

    def wait_for_order_registration(self, order):
        """Wait for the order to be registered by the broker"""
        return self.broker.wait_for_order_registration(order)

    def wait_for_order_execution(self, order):
        """Wait for the order to execute/be canceled"""
        return self.broker.wait_for_order_execution(order)

    def wait_for_orders_registration(self, orders):
        """Wait for the orders to be registered by the broker"""
        return self.broker.wait_for_orders_registration(orders)

    def wait_for_orders_execution(self, orders):
        """Wait for the orders to execute/be canceled"""
        return self.broker.wait_for_orders_execution(orders)

    def cancel_order(self, order):
        """Cancel an order"""
        return self.broker.cancel_order(order)

    def cancel_orders(self, orders):
        """cancel orders"""
        return self.broker.cancel_orders(orders)

    def cancel_open_orders(self):
        """cancel all the strategy open orders"""
        return self.broker.cancel_open_orders(self.name)

    def sell_all(self, cancel_open_orders=True):
        """sell all strategy positions"""
        self.broker.sell_all(
            self.name, cancel_open_orders=cancel_open_orders,
        )

    def get_last_price(self, asset):
        """Takes an asset asset and returns the last known price"""
        asset = self._set_asset_mapping(asset)
        return self.broker.get_last_price(asset)

    def get_tick(self, asset):
        """Takes an asset asset and returns the last known price"""
        asset = self._set_asset_mapping(asset)
        return self.broker.get_tick(asset)

    def get_last_prices(self, assets):
        """Takes a list of assets and returns the last known prices"""
        symbol_asset = isinstance(assets[0], str)
        if symbol_asset:
            assets = [self._set_asset_mapping(asset) for asset in assets]

        asset_prices = self.broker.get_last_prices(assets)

        if symbol_asset:
            return {a.symbol: p for a, p in asset_prices.items()}
        else:
            return asset_prices

    def get_tradable_assets(self, easy_to_borrow=None, filter_func=None):
        """Get the list of all tradable assets
        within the current broker from the market"""
        return self.broker.get_tradable_assets(
            easy_to_borrow=easy_to_borrow, filter_func=filter_func
        )

    # =======Broker methods shortcuts============
    def option_params(self, asset, exchange="", underlyingConId=""):
        """Returns option chain data, list of strikes and list of expiry dates."""
        asset = self._set_asset_mapping(asset)
        return self.broker.option_params(
            asset=asset, exchange=exchange, underlyingConId=underlyingConId
        )

    def get_chains(self, asset):
        """Returns option chain."""
        asset = self._set_asset_mapping(asset)
        return self.broker.get_chains(asset)

    def get_chain(self, chains, exchange="SMART"):
        """Returns option chain for a particular exchange."""
        return self.broker.get_chain(chains, exchange=exchange)

    def get_expiration(self, chains, exchange="SMART"):
        """Returns option chain for a particular exchange."""
        return self.broker.get_expiration(chains, exchange=exchange)

    def get_multiplier(self, chains, exchange="SMART"):
        """Returns option chain for a particular exchange."""
        return self.broker.get_multiplier(chains, exchange=exchange)

    def get_strikes(self, asset):
        """Returns a list of strikes for a give underlying asset."""
        asset = self._set_asset_mapping(asset)
        contract_details = self.get_contract_details(asset)
        if not contract_details:
            return None

        return sorted(list(set(cd.contract.strike for cd in contract_details)))


    # =======Data source methods=================

    @property
    def timezone(self):
        return self.data_source.DEFAULT_TIMEZONE

    @property
    def pytz(self):
        return self.data_source.DEFAULT_PYTZ

    def get_datetime(self):
        return self.data_source.get_datetime()

    def get_timestamp(self):
        return self.data_source.get_timestamp()

    def get_round_minute(self, timeshift=0):
        return self.data_source.get_round_minute(timeshift=timeshift)

    def get_last_minute(self):
        return self.data_source.get_last_minute()

    def get_round_day(self, timeshift=0):
        return self.data_source.get_round_day(timeshift=timeshift)

    def get_last_day(self):
        return self.data_source.get_last_day()

    def get_datetime_range(self, length, timestep="minute", timeshift=None):
        return self.data_source.get_datetime_range(
            length, timestep=timestep, timeshift=timeshift
        )

    def localize_datetime(self, dt):
        return self.data_source.localize_datetime(dt)

    def to_default_timezone(self, dt):
        return self.data_source.to_default_timezone(dt)

    def load_pandas(self, asset, df):
        asset = self._set_asset_mapping(asset)
        self.data_source.load_pandas(asset, df)

    def create_asset(
        self,
        symbol,
        asset_type='stock',
        expiration=None,
        strike="",
<<<<<<< HEAD
        right=None,
        multiplier=1,
        currency="",
=======
        right="",
        multiplier=100,
        currency="USD",
>>>>>>> a75f1acc
    ):
        """Create an asset object."""
        return Asset(
            symbol=symbol,
            asset_type=asset_type,
            expiration=expiration,
            strike=strike,
            right=right,
            multiplier=multiplier,
            currency=currency,
        )

    def get_symbol_bars(
        self,
        asset,
        length,
        timestep="",
        timeshift=None,
    ):
        """Get bars for a given asset"""
        asset = self._set_asset_mapping(asset)
        if not timestep:
            timestep = self.data_source.MIN_TIMESTEP
        return self.data_source.get_symbol_bars(
            asset, length, timestep=timestep, timeshift=timeshift
        )

    def get_bars(
        self,
        assets,
        length,
        timestep="",
        timeshift=None,
        chunk_size=100,
        max_workers=200,
    ):
        """Get bars for the list of assets"""
        assets = [self._set_asset_mapping(asset) for asset in assets]
        if not timestep:
            timestep = self.data_source.MIN_TIMESTEP
        return self.data_source.get_bars(
            assets,
            length,
            timestep=timestep,
            timeshift=timeshift,
            chunk_size=chunk_size,
            max_workers=max_workers,
        )

    def get_yesterday_dividend(self, asset):
        asset = self._set_asset_mapping(asset)
        return self.data_source.get_yesterday_dividend(asset)

    def get_yesterday_dividends(self, assets):
        assets = [self._set_asset_mapping(asset) for asset in assets]
        return self.data_source.get_yesterday_dividends(assets)

    # =======Lifecycle methods====================

    def initialize(self):
        """Use this lifecycle method to initialize parameters"""
        pass

    def before_market_opens(self):
        """Use this lifecycle method to execude code
        self.minutes_before_opening minutes before opening.
        Example: self.sell_all()"""
        pass

    def before_starting_trading(self):
        """Lifecycle method executed after the market opens
        and before entering the trading loop. Use this method
        for daily resetting variables"""
        pass

    def on_trading_iteration(self):
        """Use this lifecycle method for trading.
        Will be executed indefinetly until there
        will be only self.minutes_before_closing
        minutes before market closes"""
        pass

    def trace_stats(self, context, snapshot_before):
        """Lifecycle method that will be executed after
        on_trading_iteration. context is a dictionary containing
        on_trading_iteration locals() in last call. Use this
        method to dump stats"""
        return {}

    def before_market_closes(self):
        """Use this lifecycle method to execude code
        self.minutes_before_closing minutes before closing.
        Example: self.sell_all()"""
        pass

    def after_market_closes(self):
        """Use this lifecycle method to execute code
        after market closes. Exampling: dumping stats/reports"""
        pass

    def on_strategy_end(self):
        """Use this lifecycle method to execute code
        when strategy reached its end. Used to dump
        statistics when backtesting finishes"""
        pass

    # ======Events methods========================

    def on_bot_crash(self, error):
        """Use this lifecycle event to execute code
        when an exception is raised and the bot crashes"""
        self.on_abrupt_closing()

    def on_abrupt_closing(self):
        """Use this lifecycle event to execute code
        when the main trader was shut down (Keybord Interuption, ...)
        Example: self.sell_all()"""
        pass

    def on_new_order(self, order):
        """Use this lifecycle event to execute code
        when a new order is being processed by the broker"""
        pass

    def on_canceled_order(self, order):
        """Use this lifecycle event to execute code
        when an order has been canceled by the broker"""
        pass

    def on_partially_filled_order(self, position, order, price, quantity, multiplier):
        """Use this lifecycle event to execute code
        when an order has been partially filled by the broker"""
        pass

    def on_filled_order(self, position, order, price, quantity, multiplier):
        """Use this lifecycle event to execute code
        when an order has been filled by the broker"""
        pass<|MERGE_RESOLUTION|>--- conflicted
+++ resolved
@@ -340,15 +340,9 @@
         asset_type='stock',
         expiration=None,
         strike="",
-<<<<<<< HEAD
-        right=None,
+        right="",
         multiplier=1,
-        currency="",
-=======
-        right="",
-        multiplier=100,
         currency="USD",
->>>>>>> a75f1acc
     ):
         """Create an asset object."""
         return Asset(
