import setuptools

with open("README.md", "r", encoding="utf-8") as fh:
    long_description = fh.read()

setuptools.setup(
    name="lumibot",
<<<<<<< HEAD
    version="2.8.10",
=======
    version="2.8.9",
>>>>>>> e0733c93
    author="Robert Grzesik",
    author_email="rob@lumiwealth.com",
    description="Backtesting and Trading Library, Made by Lumiwealth",
    long_description=long_description,
    long_description_content_type="text/markdown",
    url="https://github.com/Lumiwealth/lumibot",
    packages=setuptools.find_packages(),
    install_requires=[
        "polygon-api-client",
        "alpaca-py<=0.12.0",
        "alpha_vantage",
        "ibapi==9.81.1.post1",
        "yfinance>=0.2.18",
        "matplotlib>=3.3.3",
        "quandl",
        "pandas>=2.0.0,<=2.0.3",
        "pandas_datareader",
        "pandas_market_calendars>=4.3.1",
        "plotly",
        "flask>=2.2.2",
        "flask-socketio",
        "flask-sqlalchemy",
        "flask-marshmallow",
        "flask-security",
        "marshmallow-sqlalchemy",
        "email_validator",
        "bcrypt",
        "pytest",
        "scipy==1.10.1",  # Newer versions of scipy are currently causing issues
        "ipython",  # required for quantstats, but not in their dependency list for some reason
        "quantstats==0.0.62",
        "python-dotenv",  # Secret Storage
        "ccxt==3.0.61",
        "termcolor",
        "jsonpickle",
        'apscheduler==3.10.4',
        "appdirs",
    ],
    classifiers=[
        "Programming Language :: Python :: 3",
        "License :: OSI Approved :: MIT License",
        "Operating System :: OS Independent",
    ],
    python_requires=">=3.7",
)<|MERGE_RESOLUTION|>--- conflicted
+++ resolved
@@ -5,11 +5,7 @@
 
 setuptools.setup(
     name="lumibot",
-<<<<<<< HEAD
     version="2.8.10",
-=======
-    version="2.8.9",
->>>>>>> e0733c93
     author="Robert Grzesik",
     author_email="rob@lumiwealth.com",
     description="Backtesting and Trading Library, Made by Lumiwealth",
